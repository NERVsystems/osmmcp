# OSM Package

This package provides common utilities for working with OpenStreetMap data in the osmmcp project.

## Overview

The `osm` package contains reusable components for interacting with OpenStreetMap services and data. It centralizes various constants, data structures, and utility functions to ensure consistency across the codebase and reduce duplication.

## Components

<<<<<<< HEAD
### Files and Modules

#### `client.go`
* `NewClient()` - Returns a pre-configured HTTP client for OSM API requests
  - Connection pooling (100 idle connections, 10 per host)
  - 30-second timeout for requests
  - Proper transport configuration

#### `util.go`
* **Constants:**
  - `NominatimBaseURL` - Base URL for Nominatim geocoding service
  - `OverpassBaseURL` - Base URL for Overpass API to query OSM data
  - `OSRMBaseURL` - Base URL for OSRM routing service
  - `UserAgent` - User agent string for API requests (compliance with OSM policies)
* **Data:**
  - `CategoryMap` - Maps common category names (restaurant, park, cafe, etc.) to OSM tags
* **Functions:**
  - `ValidateCoordinates()` - Validates latitude and longitude ranges

#### `ratelimit.go`
* **Rate Limiters:**
  - `NominatimLimiter` - 1 request/second with burst of 1 (Nominatim policy compliance)
  - `OverpassLimiter` - 2 requests/minute with burst of 2 (Overpass API guidelines)
  - `OSRMLimiter` - 100 requests/minute with burst of 5 (OSRM routing service)
* **Functions:**
  - `InitRateLimiters()` - Initialize rate limiters with custom or default settings

#### `polyline.go`
* `EncodePolyline()` - Encodes coordinates to Google Polyline5 format
* `DecodePolyline()` - Decodes Google Polyline5 format to coordinates
* Used for efficient route geometry transmission (reduces payload size)

#### `cache.go`
* `GetCachedResponse()` - Retrieve cached API responses
* `CacheResponse()` - Store API responses with TTL
* Integrates with `pkg/cache` TTL cache for response caching

#### `queries/templates.go`
* Overpass query templates for various search operations
* Pre-formatted QL queries for common use cases
=======
### Constants

* `NominatimBaseURL` - Base URL for Nominatim geocoding service
* `OverpassBaseURL` - Base URL for Overpass API to query OSM data
* `OSRMBaseURL` - Base URL for OSRM routing service
* `UserAgent` - User agent string to use for API requests
* `EarthRadius` - Earth radius in meters for distance calculations

### Functions

* `NewClient()` - Returns a pre-configured HTTP client for OSM API requests with appropriate timeouts and connection pooling
* `HaversineDistance()` - Calculates distances between geographic coordinates using the Haversine formula
* `NewBoundingBox()` - Creates a new bounding box for geographic queries
* `BoundingBox.ExtendWithPoint()` - Extends a bounding box to include a point
* `BoundingBox.Buffer()` - Adds a buffer around a bounding box
* `BoundingBox.String()` - Returns a formatted string representation of a bounding box for use in Overpass queries

>>>>>>> 555715f4

## Usage

```go
import (
    "github.com/NERVsystems/osmmcp/pkg/osm"
    "github.com/NERVsystems/osmmcp/pkg/geo"
)

// Create an HTTP client with connection pooling
client := osm.NewClient()

// Initialize rate limiters with default or custom settings
osm.InitRateLimiters(1.0, 1, 0.033, 2, 1.67, 5)

<<<<<<< HEAD
// Validate coordinates
if err := osm.ValidateCoordinates(lat, lon); err != nil {
    // Handle invalid coordinates
}

// Get category-specific OSM tags
restaurantTags := osm.CategoryMap["restaurant"]

// Encode/decode polylines for route geometry
polyline := osm.EncodePolyline(coordinates)
coords := osm.DecodePolyline(polyline)

// For geographic calculations, use pkg/geo:
// - geo.HaversineDistance() for distance calculations
// - geo.NewBoundingBox() for bounding boxes
// - geo.Location for coordinate representation
=======
// Create and use a bounding box
bbox := osm.NewBoundingBox()
bbox.ExtendWithPoint(lat1, lon1)
bbox.ExtendWithPoint(lat2, lon2)
bbox.Buffer(1000) // Add 1000 meter buffer
>>>>>>> 555715f4
```

## Design Principles

The package follows these design principles:

1. **Single Responsibility**: Each file and component has a clear, focused purpose
2. **Reusability**: Components are designed to be reused across all 14 tools
3. **API Compliance**: Strict adherence to OpenStreetMap API usage policies via rate limiting
4. **Performance**: Connection pooling, response caching, and efficient polyline encoding
5. **Security**: Properly configured timeouts, connection limits, and coordinate validation
6. **Separation of Concerns**: OSM-specific utilities in this package, generic geographic calculations in `pkg/geo`

## Related Packages

* **`pkg/geo`** - Geographic types and calculations (Location, BoundingBox, HaversineDistance)
* **`pkg/cache`** - TTL-based caching layer used for response caching
* **`pkg/tools`** - Tool implementations that use this package's utilities
* **`pkg/server`** - MCP server that orchestrates tool execution <|MERGE_RESOLUTION|>--- conflicted
+++ resolved
@@ -8,48 +8,6 @@
 
 ## Components
 
-<<<<<<< HEAD
-### Files and Modules
-
-#### `client.go`
-* `NewClient()` - Returns a pre-configured HTTP client for OSM API requests
-  - Connection pooling (100 idle connections, 10 per host)
-  - 30-second timeout for requests
-  - Proper transport configuration
-
-#### `util.go`
-* **Constants:**
-  - `NominatimBaseURL` - Base URL for Nominatim geocoding service
-  - `OverpassBaseURL` - Base URL for Overpass API to query OSM data
-  - `OSRMBaseURL` - Base URL for OSRM routing service
-  - `UserAgent` - User agent string for API requests (compliance with OSM policies)
-* **Data:**
-  - `CategoryMap` - Maps common category names (restaurant, park, cafe, etc.) to OSM tags
-* **Functions:**
-  - `ValidateCoordinates()` - Validates latitude and longitude ranges
-
-#### `ratelimit.go`
-* **Rate Limiters:**
-  - `NominatimLimiter` - 1 request/second with burst of 1 (Nominatim policy compliance)
-  - `OverpassLimiter` - 2 requests/minute with burst of 2 (Overpass API guidelines)
-  - `OSRMLimiter` - 100 requests/minute with burst of 5 (OSRM routing service)
-* **Functions:**
-  - `InitRateLimiters()` - Initialize rate limiters with custom or default settings
-
-#### `polyline.go`
-* `EncodePolyline()` - Encodes coordinates to Google Polyline5 format
-* `DecodePolyline()` - Decodes Google Polyline5 format to coordinates
-* Used for efficient route geometry transmission (reduces payload size)
-
-#### `cache.go`
-* `GetCachedResponse()` - Retrieve cached API responses
-* `CacheResponse()` - Store API responses with TTL
-* Integrates with `pkg/cache` TTL cache for response caching
-
-#### `queries/templates.go`
-* Overpass query templates for various search operations
-* Pre-formatted QL queries for common use cases
-=======
 ### Constants
 
 * `NominatimBaseURL` - Base URL for Nominatim geocoding service
@@ -67,7 +25,6 @@
 * `BoundingBox.Buffer()` - Adds a buffer around a bounding box
 * `BoundingBox.String()` - Returns a formatted string representation of a bounding box for use in Overpass queries
 
->>>>>>> 555715f4
 
 ## Usage
 
@@ -83,30 +40,11 @@
 // Initialize rate limiters with default or custom settings
 osm.InitRateLimiters(1.0, 1, 0.033, 2, 1.67, 5)
 
-<<<<<<< HEAD
-// Validate coordinates
-if err := osm.ValidateCoordinates(lat, lon); err != nil {
-    // Handle invalid coordinates
-}
-
-// Get category-specific OSM tags
-restaurantTags := osm.CategoryMap["restaurant"]
-
-// Encode/decode polylines for route geometry
-polyline := osm.EncodePolyline(coordinates)
-coords := osm.DecodePolyline(polyline)
-
-// For geographic calculations, use pkg/geo:
-// - geo.HaversineDistance() for distance calculations
-// - geo.NewBoundingBox() for bounding boxes
-// - geo.Location for coordinate representation
-=======
 // Create and use a bounding box
 bbox := osm.NewBoundingBox()
 bbox.ExtendWithPoint(lat1, lon1)
 bbox.ExtendWithPoint(lat2, lon2)
 bbox.Buffer(1000) // Add 1000 meter buffer
->>>>>>> 555715f4
 ```
 
 ## Design Principles
