# OpenStreetMap MCP Server

[![Go](https://github.com/NERVsystems/osmmcp/actions/workflows/go.yml/badge.svg)](https://github.com/NERVsystems/osmmcp/actions/workflows/go.yml)
[![Go Report Card](https://goreportcard.com/badge/github.com/NERVsystems/osmmcp)](https://goreportcard.com/report/github.com/NERVsystems/osmmcp)

## Overview

<<<<<<< HEAD
This is a Go OpenStreetMap MCP server. It implements the [Model Context Protocol](https://github.com/mark3labs/mcp-go) to enable LLMs to interact with geospatial data.
=======
This is a Go OpenStreetMap MCP server.  It implements the [Model Context Protocol](https://github.com/mark3labs/mcp-go) to enable LLMs to interact with geospatial data.
>>>>>>> 555715f4

Our focus is on precision, performance, maintainability, and ease of integration with MCP desktop clients.

## Features

The server provides LLMs with tools to interact with OpenStreetMap data, including:

* Geocoding addresses and place names to coordinates
* Reverse geocoding coordinates to addresses
* Finding nearby points of interest
* Calculating routes and getting directions between locations
* Searching for places by category within a bounding box
* Suggesting optimal meeting points for multiple people
* Exploring areas and getting comprehensive location information
* Finding EV charging stations near a location
* Finding EV charging stations along a route
* Analyzing commute options between home and work
* Performing neighborhood livability analysis
* Finding schools near a location
* Finding parking facilities

## Implemented Tools

| Tool Name | Description | Example Parameters |
|-----------|-------------|-------------------|
| `bbox_from_points` | Create a bounding box that encompasses all given geographic coordinates | `{"points": [{"latitude": 37.7749, "longitude": -122.4194}, {"latitude": 37.8043, "longitude": -122.2711}]}` |
| `centroid_points` | Calculate the geographic centroid (mean center) of a set of coordinates | `{"points": [{"latitude": 37.7749, "longitude": -122.4194}, {"latitude": 37.8043, "longitude": -122.2711}]}` |
| `enrich_emissions` | Enrich route options with CO2 emissions, calorie burn, and cost estimates | `{"options": [{"mode": "car", "distance": 5000}, {"mode": "bike", "distance": 4500}]}` |
| `filter_tags` | Filter OSM elements by specified tags | `{"elements": [...], "tags": {"amenity": ["restaurant", "cafe"]}}` |
| `geocode_address` | Convert an address or place name to geographic coordinates | `{"address": "1600 Pennsylvania Ave, Washington DC"}` |
| `geo_distance` | Calculate the distance between two geographic coordinates | `{"from": {"latitude": 37.7749, "longitude": -122.4194}, "to": {"latitude": 37.8043, "longitude": -122.2711}}` |
| `get_map_image` | Retrieve and display an OpenStreetMap image for analysis | `{"latitude": 37.7749, "longitude": -122.4194, "zoom": 14}` |
| `osm_query_bbox` | Query OpenStreetMap data within a bounding box with tag filters | `{"bbox": {"minLat": 37.77, "minLon": -122.42, "maxLat": 37.78, "maxLon": -122.41}, "tags": {"amenity": "restaurant"}}` |
| `polyline_decode` | Decode an encoded polyline string into a series of geographic coordinates | `{"polyline": "a~l~FfynpOnlB_pDhgEhjD"}` |
| `polyline_encode` | Encode a series of geographic coordinates into a polyline string | `{"points": [{"latitude": 37.7749, "longitude": -122.4194}, {"latitude": 37.8043, "longitude": -122.2711}]}` |
| `reverse_geocode` | Convert geographic coordinates to a human-readable address | `{"latitude": 38.8977, "longitude": -77.0365}` |
| `route_fetch` | Fetch a route between two points using OSRM routing service | `{"start": {"latitude": 37.7749, "longitude": -122.4194}, "end": {"latitude": 37.8043, "longitude": -122.2711}, "mode": "car"}` |
| `route_sample` | Sample points along a route at specified intervals | `{"polyline": "a~l~FfynpOnlB_pDhgEhjD", "interval": 100}` |
| `sort_by_distance` | Sort OSM elements by distance from a reference point | `{"elements": [...], "ref": {"latitude": 37.7749, "longitude": -122.4194}}` |
| `find_nearby_places` | Find points of interest near a specific location | `{"latitude": 37.7749, "longitude": -122.4194, "radius": 1000, "category": "restaurant", "limit": 5}` |
| `search_category` | Search for places by category within a rectangular area | `{"category": "cafe", "north_lat": 37.78, "south_lat": 37.77, "east_lon": -122.41, "west_lon": -122.42, "limit": 10}` |
| `get_route` | Calculate a route between two locations with distance and duration | `{"start_lat": 37.7749, "start_lon": -122.4194, "end_lat": 37.8043, "end_lon": -122.2711, "mode": "car"}` |
| `get_route_directions` | Get detailed turn-by-turn directions for a route between locations | `{"start_lat": 37.7749, "start_lon": -122.4194, "end_lat": 37.8043, "end_lon": -122.2711, "mode": "car"}` |
| `suggest_meeting_point` | Suggest an optimal meeting point for multiple people | `{"locations": [{"latitude": 37.7749, "longitude": -122.4194}, {"latitude": 37.8043, "longitude": -122.2711}], "category": "cafe", "limit": 3}` |
| `explore_area` | Explore an area and get comprehensive information about it | `{"latitude": 37.7749, "longitude": -122.4194, "radius": 1000}` |
| `find_charging_stations` | Find electric vehicle charging stations near a location | `{"latitude": 37.7749, "longitude": -122.4194, "radius": 5000, "limit": 10}` |
| `find_route_charging_stations` | Find electric vehicle charging stations along a route | `{"start_lat": 37.7749, "start_lon": -122.4194, "end_lat": 37.8043, "end_lon": -122.2711, "range": 300, "buffer": 5000}` |
| `analyze_commute` | Analyze transportation options between home and work locations | `{"home_latitude": 37.7749, "home_longitude": -122.4194, "work_latitude": 37.8043, "work_longitude": -122.2711, "transport_modes": ["car", "cycling", "walking"]}` |
| `analyze_neighborhood` | Evaluate neighborhood livability for real estate and relocation decisions | `{"latitude": 37.7749, "longitude": -122.4194, "radius": 1000, "include_price_data": true}` |
| `find_schools_nearby` | Find educational institutions near a specific location | `{"latitude": 37.7749, "longitude": -122.4194, "radius": 2000, "school_type": "elementary", "limit": 5}` |
| `find_parking_facilities` | Find parking facilities near a specific location | `{"latitude": 37.7749, "longitude": -122.4194, "radius": 1000, "type": "surface", "include_private": false, "limit": 5}` |

## New Geographic and Routing Tools

The v0.1.1 release includes enhanced geographic and routing capabilities:

### Geographic Tools

- **Bounding Box Generation**: Create geographic bounding boxes that encompass multiple points.
- **Centroid Calculation**: Find the mean center of a set of geographic coordinates.
- **Distance Calculation**: Calculate precise distances between geographic points using the Haversine formula.
- **OSM Element Filtering**: Filter and sort OpenStreetMap elements by tags and distance.

### Polyline Tools

- **Polyline Encoding/Decoding**: Convert between geographic coordinates and Google's Polyline5 format.
- **Route Sampling**: Sample points along routes at specific intervals for detailed analysis.

### Route Tools

- **Route Fetching**: Obtain routes between points using the OSRM routing service.
- **Emissions Enrichment**: Enhance route options with estimated CO2 emissions, calorie burn, and cost data.

These tools provide LLMs with foundational geographic capabilities for building complex location-based applications.

## Composable Tool Design

Many of our MCP tools are designed as composable primitives, enabling novel workflows that might not have been foreseen during development.  Composite tools exist to efficiently perform common complex operations.

### Composition Principles

- **Uniform Interfaces**: All tools use consistent parameter naming (e.g., `minLat`, `maxLon`) and data structures
- **Single Responsibility**: Each tool does one thing and does it well
- **Output/Input Compatibility**: The output of one tool can be directly used as input to another
- **Functional Independence**: Tools operate without side effects or hidden dependencies
- **Precise Error Messages**: When issues occur, detailed feedback indicates exactly what went wrong

### Example Workflows

1. **Find Points of Interest Along a Path**:
   ```
   bbox_from_points → osm_query_bbox → filter_tags → sort_by_distance
   ```

2. **Find Optimal Meeting Points**:
   ```
   centroid_points → find_nearby_places → filter_tags
   ```

3. **Analyze Route Characteristics**:
   ```
   route_fetch → polyline_decode → route_sample → filter_tags
   ```

This compositional approach empowers LLMs to create emergent capabilities beyond what any individual tool provides. For example, an LLM can easily create queries like "show the five closest wheelchair-accessible cafés that are open past 22:00 along my route" by combining the appropriate primitive tools, without requiring custom server-side endpoints.

## Visual Mapping Capabilities

The MCP server provides visual mapping capabilities through one tool:

1. `get_map_image` - Returns map images in SVG format for improved visualization and analysis

### Map Images for Analysis

The `get_map_image` tool provides mapping capabilities that deliver both visual map representation and detailed metadata. This approach offers several advantages:

- **Visual Display**: Returns the actual map tile image that displays inline in the conversation
- **Direct Visualization**: Enables Claude to visually analyze the map features and geography
- **Comprehensive Metadata**: Includes precise coordinates, bounds, and scale information
- **Rich Context**: Provides a text description with a direct link to OpenStreetMap for further exploration

The tool returns both the map tile image and a structured text description containing the location coordinates, a direct link to view the map online, and detailed metadata about the map area, making it ideal for both visual analysis and comprehensive location understanding.

### Example Usage

To retrieve a map image of San Francisco at zoom level 14:

```json
{
  "name": "get_map_image",
  "arguments": {
    "latitude": 37.7749,
    "longitude": -122.4194,
    "zoom": 14
  }
}
```

The response from the tool includes:
- Visual map tile image displayed inline in the conversation
- Text description of the location with a direct OpenStreetMap link
- Precise coordinate information for the map
- Geographic bounds of the visible area
- Scale information (meters per pixel)

## Improved Geocoding Tools

The geocoding tools have been enhanced to provide more reliable results and better error handling:

### Key Improvements

- **Smart Address Preprocessing**: Automatically sanitizes inputs to improve success rates
- **Detailed Error Reporting**: Returns structured error responses with error codes and helpful suggestions
- **Better Diagnostics**: Provides detailed logging to track geocoding issues
- **Improved Formatting Guide**: Documentation with specific examples of what works well

### Best Practices for Geocoding

For optimal results when using the geocoding tools:

1. **Simplify complex queries**: 
   - Bad: "Golden Temple (Harmandir Sahib) in Amritsar"
   - Good: "Golden Temple Amritsar India"

2. **Add geographic context**: 
   - Bad: "Eiffel Tower"
   - Good: "Eiffel Tower, Paris, France"

3. **Read error suggestions**: 
   - Our enhanced error responses include specific suggestions for fixing failed queries

See the [Geocoding Tools Guide](pkg/tools/docs/geocoding.md) for comprehensive documentation and [AI Prompts for Geocoding](pkg/tools/docs/ai_prompts.md) for examples of how to guide AI systems in using these tools effectively.

## Code Architecture and Design

The code follows software engineering best practices:

1. **High Cohesion, Low Coupling** - Each package has a clear, focused responsibility
2. **Separation of Concerns** - Tools, server logic, and utilities are cleanly separated
3. **DRY (Don't Repeat Yourself)** - Common utilities are extracted into the `pkg/osm` package
4. **Security First** - HTTP clients are properly configured with timeouts and connection limits
5. **UNIX-like Composability** - Small, focused tools that can be combined in powerful ways
6. **Structured Logging** - All logging is done via `slog` with consistent levels and formats:
   - Debug: Developer detail, verbose or diagnostic messages
   - Info: Routine operational messages
   - Warn: Unexpected conditions that don't necessarily halt execution
   - Error: Critical problems, potential or actual failures
<<<<<<< HEAD
6. **SOLID Principles** - Particularly Single Responsibility and Interface Segregation
7. **Registry Pattern** - All tools are defined in a central registry for improved maintainability
8. **Google Polyline5 Format** - Standardized polyline encoding/decoding using Google's Polyline5 format
9. **Precise Geospatial Calculations** - Accurate Haversine distance calculations with appropriate tolerances
10. **Context-Aware Operations** - All operations properly handle context for cancellation and timeouts
11. **Response Caching** - TTL-based cache (5-minute default) with automatic cleanup to reduce API calls
12. **Rate Limiting** - Complies with OpenStreetMap API usage policies:
    - Nominatim: 1 request/second (geocoding policy)
    - Overpass: 2 requests/minute (API guidelines)
    - OSRM: 100 requests/minute (routing service)
13. **Connection Pooling** - Efficient HTTP client with 100 idle connections, 10 per host
=======
7. **SOLID Principles** - Particularly Single Responsibility and Interface Segregation
8. **Registry Pattern** - All tools are defined in a central registry for improved maintainability
9. **Google Polyline5 Format** - Standardized polyline encoding/decoding using Google's Polyline5 format
10. **Precise Geospatial Calculations** - Accurate Haversine distance calculations with appropriate tolerances
11. **Context-Aware Operations** - All operations properly handle context for cancellation and timeouts
>>>>>>> 555715f4

## Usage

### Installation

To install the OpenStreetMap MCP server:

#### Option 1: Download Pre-built Binaries

The easiest way to get started is to download the latest release from our [releases page](https://github.com/NERVsystems/osmmcp/releases). Choose the appropriate binary for your operating system and architecture.

#### Option 2: Build from Source

If you prefer to build from source:
```

### Requirements

- Go 1.24 or higher
- OpenStreetMap API access (no API key required, but rate limits apply)

### Building the server

```bash
go build -o osmmcp ./cmd/osmmcp
```

### Running the server

```bash
./osmmcp
```

The server supports several command-line flags:

```bash
# Show version information
./osmmcp --version
# The version may differ if built with custom -ldflags

# Enable debug logging
./osmmcp --debug

# Generate a Claude Desktop Client configuration file
./osmmcp --generate-config /path/to/config.json

# Customize rate limits (requests per second and burst)
# Defaults: Nominatim=1 rps/burst 1, Overpass=2 per min/burst 2, OSRM=100 per min/burst 5
./osmmcp --nominatim-rps 1.0 --nominatim-burst 1
./osmmcp --overpass-rps 0.033 --overpass-burst 2
./osmmcp --osrm-rps 1.67 --osrm-burst 5

# Set custom User-Agent string
./osmmcp --user-agent "MyApp/1.0"
```

### Logging Configuration

The server uses structured logging via `slog` with the following configuration:

- Debug level: Enabled with `--debug` flag
- Default level: Info
- Format: Text-based with key-value pairs
- Output: Standard error (stderr)

Example log output:
```
2024-03-14T10:15:30.123Z INFO starting OpenStreetMap MCP server version=0.1.0 log_level=info user_agent=osm-mcp-server/0.1.0
2024-03-14T10:15:30.124Z DEBUG rate limiter initialized service=nominatim rps=1.0 burst=1
```

The server will start and listen for MCP requests on the standard input/output. You can use it with any MCP-compatible client or LLM integration.

### Using with Claude Desktop Client

This MCP server is designed to work with Claude Desktop Client. You can set it up easily with the following steps:

1. Build the server:
   ```bash
   go build -o osmmcp ./cmd/osmmcp
   ```

2. Generate or update the Claude Desktop Client configuration:
   ```bash
   ./osmmcp --generate-config ~/Library/Application\ Support/Anthropic/Claude/config.json
   ```

   This will add an `OSM` entry to the `mcpServers` configuration in Claude Desktop Client. The configuration system intelligently:
   
   - Creates the file if it doesn't exist
   - Preserves existing tools when updating the configuration
   - Uses absolute paths to ensure Claude can find the executable
   - Validates JSON output to prevent corruption

3. Restart Claude Desktop Client to load the updated configuration.

4. In a conversation with Claude, you can now use the OpenStreetMap MCP tools.

The configuration file will look similar to this:

```json
{
  "mcpServers": {
    "OSM": {
      "command": "/path/to/osmmcp",
      "args": []
    },
  }
}
```

### API Dependencies

The server relies on these external APIs:

- **Nominatim** - For geocoding operations
- **Overpass API** - For OpenStreetMap data queries
- **OSRM** - For routing calculations

No API keys are required as these are open public APIs, but the server follows usage policies including proper user agent identification and request rate limiting.

## Development

### Project Structure

- `cmd/osmmcp` - Main application entry point
- `pkg/server` - MCP server implementation
- `pkg/tools` - OpenStreetMap tool implementations and tool registry (14 tools)
- `pkg/osm` - OpenStreetMap API clients, rate limiting, polyline encoding, and utilities
- `pkg/geo` - Geographic types, bounding boxes, and Haversine distance calculations
- `pkg/cache` - TTL-based caching layer for API responses (5-minute default)
- `pkg/testutil` - Testing utilities and helpers
- `pkg/version` - Build metadata and version information

### Adding New Tools

To add a new tool:

1. Implement the tool functions in a new or existing file in `pkg/tools`
2. Add the tool definition to the registry in `pkg/tools/registry.go`

The registry-based design makes it easy to add new tools without modifying multiple files. All tool definitions are centralized in one place, making the codebase more maintainable.

### Testing

Run tests with:
```bash
go test ./...
```

The test suite includes:
- Unit tests for polyline encoding/decoding
- Server integration tests
- Geographic calculation tests
- Logging utility tests

## Acknowledgments

This implementation is based on two excellent sources:
- [jagan-shanmugam/open-streetmap-mcp](https://github.com/jagan-shanmugam/open-streetmap-mcp) - The original Python implementation
- [MCPLink OSM MCP Server](https://www.mcplink.ai/mcp/jagan-shanmugam/osm-mcp-server) - The MCPLink version with additional features

## Project History

Originally created by [@pdfinn](https://github.com/pdfinn).  
All core functionality and initial versions developed prior to organisational transfer.

## Documentation

- [GoDoc](https://pkg.go.dev/github.com/NERVsystems/osmmcp) - Full API documentation
- [Geocoding Tools Guide](pkg/tools/docs/geocoding.md) - Detailed guide for geocoding features and best practices
- [AI Prompts for Geocoding](pkg/tools/docs/ai_prompts.md) - System prompts and examples for AI integration with geocoding tools

## License

MIT License <|MERGE_RESOLUTION|>--- conflicted
+++ resolved
@@ -5,11 +5,8 @@
 
 ## Overview
 
-<<<<<<< HEAD
 This is a Go OpenStreetMap MCP server. It implements the [Model Context Protocol](https://github.com/mark3labs/mcp-go) to enable LLMs to interact with geospatial data.
-=======
-This is a Go OpenStreetMap MCP server.  It implements the [Model Context Protocol](https://github.com/mark3labs/mcp-go) to enable LLMs to interact with geospatial data.
->>>>>>> 555715f4
+
 
 Our focus is on precision, performance, maintainability, and ease of integration with MCP desktop clients.
 
@@ -197,25 +194,11 @@
    - Info: Routine operational messages
    - Warn: Unexpected conditions that don't necessarily halt execution
    - Error: Critical problems, potential or actual failures
-<<<<<<< HEAD
-6. **SOLID Principles** - Particularly Single Responsibility and Interface Segregation
-7. **Registry Pattern** - All tools are defined in a central registry for improved maintainability
-8. **Google Polyline5 Format** - Standardized polyline encoding/decoding using Google's Polyline5 format
-9. **Precise Geospatial Calculations** - Accurate Haversine distance calculations with appropriate tolerances
-10. **Context-Aware Operations** - All operations properly handle context for cancellation and timeouts
-11. **Response Caching** - TTL-based cache (5-minute default) with automatic cleanup to reduce API calls
-12. **Rate Limiting** - Complies with OpenStreetMap API usage policies:
-    - Nominatim: 1 request/second (geocoding policy)
-    - Overpass: 2 requests/minute (API guidelines)
-    - OSRM: 100 requests/minute (routing service)
-13. **Connection Pooling** - Efficient HTTP client with 100 idle connections, 10 per host
-=======
 7. **SOLID Principles** - Particularly Single Responsibility and Interface Segregation
 8. **Registry Pattern** - All tools are defined in a central registry for improved maintainability
 9. **Google Polyline5 Format** - Standardized polyline encoding/decoding using Google's Polyline5 format
 10. **Precise Geospatial Calculations** - Accurate Haversine distance calculations with appropriate tolerances
 11. **Context-Aware Operations** - All operations properly handle context for cancellation and timeouts
->>>>>>> 555715f4
 
 ## Usage
 
